--- conflicted
+++ resolved
@@ -587,8 +587,7 @@
 #[test]
 fn test_server_quick_election_after_split() {
     let mut cluster = new_server_cluster(0, 3);
-<<<<<<< HEAD
-    test_tick_acceleration_after_split(&mut cluster);
+    test_quick_election_after_split(&mut cluster);
 }
 
 fn test_split_stale_epoch_key_range<T: Simulator>(cluster: &mut Cluster<T>) {
@@ -636,7 +635,4 @@
 fn test_node_stale_epoch_key_range() {
     let mut cluster = new_node_cluster(0, 3);
     test_split_stale_epoch_key_range(&mut cluster);
-=======
-    test_quick_election_after_split(&mut cluster);
->>>>>>> 215bc9a7
 }