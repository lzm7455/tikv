--- conflicted
+++ resolved
@@ -756,57 +756,6 @@
     cfg
 }
 
-<<<<<<< HEAD
-=======
-fn build_raftkv(config: &toml::Value,
-                ch: SendCh<Msg>,
-                pd_client: Arc<RpcClient>,
-                cfg: &Config,
-                total_mem: u64)
-                -> (Node<RpcClient>, Storage, ServerRaftStoreRouter, SnapManager, Arc<DB>) {
-    let trans = ServerTransport::new(ch);
-    let path = Path::new(&cfg.storage.path).to_path_buf();
-    let db_opts = get_rocksdb_db_option(config);
-    let cfs_opts =
-        vec![rocksdb_util::CFOptions::new(CF_DEFAULT,
-                                          get_rocksdb_default_cf_option(config, total_mem)),
-             rocksdb_util::CFOptions::new(CF_LOCK, get_rocksdb_lock_cf_option(config, total_mem)),
-             rocksdb_util::CFOptions::new(CF_WRITE,
-                                          get_rocksdb_write_cf_option(config, total_mem)),
-             rocksdb_util::CFOptions::new(CF_RAFT,
-                                          get_rocksdb_raftlog_cf_option(config, total_mem))];
-    let mut db_path = path.clone();
-    db_path.push("db");
-    let engine = Arc::new(rocksdb_util::new_engine_opt(db_path.to_str()
-                                                           .unwrap(),
-                                                       db_opts,
-                                                       cfs_opts)
-        .unwrap_or_else(|err| exit_with_err(format!("{:?}", err))));
-
-    let mut event_loop = store::create_event_loop(&cfg.raft_store)
-        .unwrap_or_else(|err| exit_with_err(format!("{:?}", err)));
-    let mut node = Node::new(&mut event_loop, cfg, pd_client);
-
-    let mut snap_path = path.clone();
-    snap_path.push("snap");
-    let snap_path = snap_path.to_str().unwrap().to_owned();
-    let snap_mgr = SnapManager::new(snap_path,
-                                    Some(node.get_sendch()),
-                                    cfg.raft_store.use_sst_file_snapshot);
-
-    node.start(event_loop, engine.clone(), trans, snap_mgr.clone())
-        .unwrap_or_else(|err| exit_with_err(format!("{:?}", err)));
-    let router = ServerRaftStoreRouter::new(node.get_sendch(), node.id());
-
-    (node,
-     create_raft_storage(router.clone(), engine.clone(), cfg)
-        .unwrap_or_else(|err| exit_with_err(format!("{:?}", err))),
-     router,
-     snap_mgr,
-     engine)
-}
-
->>>>>>> ee259efa
 fn canonicalize_path(path: &str) -> String {
     let p = Path::new(path);
     if p.exists() && p.is_file() {
